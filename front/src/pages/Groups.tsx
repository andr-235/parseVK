--- conflicted
+++ resolved
@@ -20,13 +20,8 @@
   const deleteAllGroups = useGroupsStore((state) => state.deleteAllGroups)
   const [url, setUrl] = useState('')
 
-<<<<<<< HEAD
   const groupsCount = groups.length
   const hasGroups = groupsCount > 0
-=======
-  const totalGroups = groups.length
-  const hasGroups = totalGroups > 0
->>>>>>> 614cce24
 
   useEffect(() => {
     fetchGroups()
