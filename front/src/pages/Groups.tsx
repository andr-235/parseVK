--- conflicted
+++ resolved
@@ -1,11 +1,4 @@
-<<<<<<< HEAD
 import { useState, useEffect } from 'react'
-=======
-import { useState, useEffect, type ChangeEvent } from 'react'
-import PageTitle from '../components/PageTitle'
-import Table from '../components/Table'
-import Button from '../components/Button'
->>>>>>> 85b28228
 import { useGroupsStore } from '../stores'
 import { getGroupTableColumns } from '../config/groupTableColumns'
 import GroupsActionsPanel from './Groups/components/GroupsActionsPanel'
@@ -119,7 +112,6 @@
         setUrl={setUrl}
       />
 
-<<<<<<< HEAD
       <GroupsTableCard
         groups={groups}
         isLoading={isLoading}
@@ -127,48 +119,6 @@
         onDelete={deleteGroup}
         columns={getGroupTableColumns}
       />
-=======
-      <section className="groups-table-card">
-        <div className="groups-table-card__header">
-          <div>
-            <h2 className="groups-table-card__title">Список групп</h2>
-            <p className="groups-table-card__subtitle">
-              {isLoading
-                ? 'Мы подготавливаем данные...'
-                : hasGroups
-                  ? 'Ниже отображаются все добавленные сообщества. Вы можете удалить любую запись из таблицы.'
-                  : 'После добавления групп их карточки появятся в таблице с возможностью управления.'}
-            </p>
-          </div>
-          <div className="groups-table-card__actions">
-            {!isLoading && (
-              <span className="groups-table-card__counter">
-                {groupsCount}{' '}
-                {groupsCount === 1
-                  ? 'группа'
-                  : groupsCount >= 2 && groupsCount <= 4
-                    ? 'группы'
-                    : 'групп'}
-              </span>
-            )}
-            <Button
-              onClick={handleDeleteAllGroups}
-              disabled={isDeleteDisabled}
-              variant="danger"
-              className="groups-table-card__clear-button"
-            >
-              Очистить список
-            </Button>
-          </div>
-        </div>
-
-        <Table
-          columns={getGroupTableColumns(deleteGroup)}
-          data={groups}
-          emptyMessage={isLoading ? 'Загрузка...' : 'Нет групп. Добавьте новую группу или загрузите из файла.'}
-        />
-      </section>
->>>>>>> 85b28228
     </div>
   )
 }
