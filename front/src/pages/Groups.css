.groups-page {
  display: flex;
  flex-direction: column;
  gap: 32px;
}

<<<<<<< HEAD
.groups-page .groups-hero {
  display: grid;
  grid-template-columns: minmax(0, 2fr) minmax(0, 1fr);
  gap: 24px;
  padding: 32px;
  border-radius: 24px;
  background: linear-gradient(135deg, rgba(52, 152, 219, 0.08), rgba(52, 152, 219, 0.02));
  border: 1px solid rgba(52, 152, 219, 0.15);
  box-shadow: 0 24px 48px -32px rgba(52, 152, 219, 0.4);
}

.app.dark-mode .groups-page .groups-hero {
  background: linear-gradient(135deg, rgba(93, 173, 226, 0.15), rgba(46, 134, 193, 0.05));
  border-color: rgba(93, 173, 226, 0.2);
  box-shadow: 0 30px 60px -40px rgba(93, 173, 226, 0.65);
}

.groups-page .groups-hero__content {
  display: flex;
  flex-direction: column;
  gap: 24px;
}

.groups-page .groups-hero__subtitle {
  font-size: 16px;
  line-height: 1.6;
  color: var(--text-secondary);
  max-width: 640px;
}

.groups-page .groups-stats {
  display: grid;
  grid-template-columns: repeat(auto-fit, minmax(220px, 1fr));
  gap: 20px;
}

.groups-page .groups-stat-card {
  display: flex;
  flex-direction: column;
  gap: 12px;
  padding: 20px 22px;
  border-radius: 18px;
  border: 1px solid rgba(52, 152, 219, 0.12);
  background-color: var(--bg-secondary);
  box-shadow: 0 18px 32px -28px rgba(0, 0, 0, 0.25);
  transition: transform 0.3s ease, box-shadow 0.3s ease;
}

.groups-page .groups-stat-card:hover {
  transform: translateY(-4px);
  box-shadow: 0 22px 48px -28px rgba(52, 152, 219, 0.35);
}

.groups-page .groups-stat-card__label {
  font-size: 14px;
  letter-spacing: 0.08em;
  text-transform: uppercase;
  color: rgba(52, 73, 94, 0.7);
}

.app.dark-mode .groups-page .groups-stat-card__label {
  color: rgba(236, 240, 241, 0.65);
}

.groups-page .groups-stat-card__value {
  font-size: 36px;
  font-weight: 700;
  color: #3498db;
}

.app.dark-mode .groups-page .groups-stat-card__value {
  color: #5dade2;
}

.groups-page .groups-stat-card__hint {
  font-size: 14px;
  line-height: 1.5;
  color: var(--text-secondary);
}

.groups-page .groups-badge {
  display: inline-flex;
  align-items: center;
  justify-content: center;
  gap: 8px;
  padding: 8px 16px;
  border-radius: 999px;
  font-weight: 600;
  font-size: 14px;
  letter-spacing: 0.03em;
  text-transform: uppercase;
}

.groups-page .groups-badge--loading {
  background: rgba(241, 196, 15, 0.18);
  color: #f1c40f;
}

.groups-page .groups-badge--ready {
  background: rgba(46, 204, 113, 0.18);
  color: #27ae60;
}

.groups-page .groups-hero__side {
  display: flex;
  align-items: stretch;
}

.groups-page .groups-hero__card {
  display: flex;
  flex-direction: column;
  gap: 16px;
  padding: 24px 26px;
  border-radius: 18px;
  background-color: var(--bg-secondary);
  border: 1px solid var(--border-color);
  box-shadow: 0 18px 32px -28px rgba(0, 0, 0, 0.25);
}

.groups-page .groups-hero__title {
  font-size: 20px;
  font-weight: 700;
  color: var(--text-primary);
}

.groups-page .groups-hero__list {
  display: flex;
  flex-direction: column;
  gap: 12px;
  color: var(--text-secondary);
  font-size: 15px;
  line-height: 1.6;
  padding-left: 18px;
}


@media (max-width: 900px) {
  .groups-page .groups-hero {
    grid-template-columns: 1fr;
  }

  .groups-page .groups-hero__side {
    order: -1;
  }

=======
.groups-page .groups-actions {
  display: grid;
  grid-template-columns: minmax(0, 1fr) 1px minmax(0, 1fr);
  gap: 24px;
  align-items: start;
  padding: 28px 32px;
  border-radius: 22px;
  background-color: var(--bg-secondary);
  border: 1px solid var(--border-color);
  box-shadow: 0 20px 40px -34px rgba(0, 0, 0, 0.3);
}

.groups-page .groups-actions__block {
  display: flex;
  flex-direction: column;
  gap: 16px;
}

.groups-page .groups-actions__title {
  font-size: 18px;
  font-weight: 600;
  color: var(--text-primary);
}

.groups-page .groups-actions__hint {
  font-size: 14px;
  color: var(--text-secondary);
  line-height: 1.6;
}

.groups-page .groups-divider {
  width: 100%;
  height: 100%;
  background: linear-gradient(
    180deg,
    rgba(52, 152, 219, 0) 0%,
    rgba(52, 152, 219, 0.3) 50%,
    rgba(52, 152, 219, 0) 100%
  );
  align-self: stretch;
}

@media (max-width: 900px) {
  .groups-page .groups-divider {
    display: none;
  }

  .groups-page .groups-actions {
    grid-template-columns: 1fr;
    gap: 20px;
  }
>>>>>>> 54c30111
}

.groups-page .groups-table-card {
  display: flex;
  flex-direction: column;
  gap: 24px;
  padding: 28px 32px;
  border-radius: 22px;
  background-color: var(--bg-secondary);
  border: 1px solid var(--border-color);
  box-shadow: 0 22px 48px -36px rgba(0, 0, 0, 0.28);
}

.groups-page .groups-table-card__header {
  display: flex;
  justify-content: space-between;
  align-items: center;
  gap: 24px;
  flex-wrap: wrap;
}

.groups-page .groups-table-card__actions {
  display: flex;
  flex-direction: column;
  align-items: flex-end;
  gap: 12px;
}

.groups-page .groups-table-card__clear-button {
  min-width: 180px;
}

.groups-page .groups-table-card__title {
  font-size: 22px;
  font-weight: 700;
  color: var(--text-primary);
  margin-bottom: 8px;
}

.groups-page .groups-table-card__subtitle {
  font-size: 15px;
  line-height: 1.6;
  color: var(--text-secondary);
  max-width: 620px;
}

.groups-page .groups-table-card__counter {
  display: inline-flex;
  align-items: center;
  justify-content: center;
  padding: 10px 18px;
  border-radius: 999px;
  background: rgba(52, 152, 219, 0.1);
  color: #3498db;
  font-weight: 600;
  letter-spacing: 0.04em;
  text-transform: uppercase;
}

.app.dark-mode .groups-page .groups-table-card__counter {
  background: rgba(93, 173, 226, 0.18);
  color: #5dade2;
}

@media (max-width: 600px) {
  .groups-page .groups-actions,
  .groups-page .groups-table-card {
    padding: 20px;
    border-radius: 18px;
  }

  .groups-page .groups-table-card__actions {
    width: 100%;
    align-items: stretch;
  }

  .groups-page .groups-table-card__title {
    font-size: 20px;
  }

  .groups-page .groups-table-card__header-controls {
    width: 100%;
    justify-content: space-between;
    gap: 12px;
  }
}<|MERGE_RESOLUTION|>--- conflicted
+++ resolved
@@ -4,7 +4,6 @@
   gap: 32px;
 }
 
-<<<<<<< HEAD
 .groups-page .groups-hero {
   display: grid;
   grid-template-columns: minmax(0, 2fr) minmax(0, 1fr);
@@ -150,59 +149,6 @@
     order: -1;
   }
 
-=======
-.groups-page .groups-actions {
-  display: grid;
-  grid-template-columns: minmax(0, 1fr) 1px minmax(0, 1fr);
-  gap: 24px;
-  align-items: start;
-  padding: 28px 32px;
-  border-radius: 22px;
-  background-color: var(--bg-secondary);
-  border: 1px solid var(--border-color);
-  box-shadow: 0 20px 40px -34px rgba(0, 0, 0, 0.3);
-}
-
-.groups-page .groups-actions__block {
-  display: flex;
-  flex-direction: column;
-  gap: 16px;
-}
-
-.groups-page .groups-actions__title {
-  font-size: 18px;
-  font-weight: 600;
-  color: var(--text-primary);
-}
-
-.groups-page .groups-actions__hint {
-  font-size: 14px;
-  color: var(--text-secondary);
-  line-height: 1.6;
-}
-
-.groups-page .groups-divider {
-  width: 100%;
-  height: 100%;
-  background: linear-gradient(
-    180deg,
-    rgba(52, 152, 219, 0) 0%,
-    rgba(52, 152, 219, 0.3) 50%,
-    rgba(52, 152, 219, 0) 100%
-  );
-  align-self: stretch;
-}
-
-@media (max-width: 900px) {
-  .groups-page .groups-divider {
-    display: none;
-  }
-
-  .groups-page .groups-actions {
-    grid-template-columns: 1fr;
-    gap: 20px;
-  }
->>>>>>> 54c30111
 }
 
 .groups-page .groups-table-card {
